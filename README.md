# Arizona 135 GT Frame Setup Tool

A standalone Tkinter desktop utility that automates the outline and artwork layout workflow for Canon Arizona 135 GT flatbed printing. The application replicates the SmartImprint workflow by generating two perfectly aligned PDFs:

<<<<<<< HEAD
- `<job>_ArizonaOutlines.pdf` – step-and-repeated outline clusters with configurable stroke and colour.
- `<job>_ArizonaArtwork.pdf` – logo artwork positioned with matte-band logic and optional flipping / rotation controls.

## Features

- SRG-branded splash screen followed by a responsive ttk user interface with status bar and export progress feedback.
- Input controls for glass frame dimensions, frame indent, matte opening, bed width, cluster gap, outline colour / thickness, and output directory.
- Spinbox selector for cluster count with live capacity calculation based on the current bed width.
- EPS logo loader that converts through Ghostscript, keeps vector fidelity, and reports the detected logo size in millimetres.
- Options to flip artwork for reverse printing, rotate the bottom row 180°, and allow raster fallback when PyMuPDF cannot maintain vectors.
- Live preview that shows the bed width, clusters, matte band, logo placement, and rotation cues as parameters change.
=======
- `<job>_ArizonaOutlines.pdf` – step-and-repeated outline clusters with configurable stroke and color.
- `<job>_ArizonaArtwork.pdf` – logo artwork positioned with bottom-anchored matte logic and optional flipping / rotation controls.

## Features

- Responsive ttk user interface with SRG-branded splash screen, live status bar, and progress feedback.

- Input controls for glass frame dimensions, frame indent, matte opening, bed width, cluster gap, outline color, thickness, and output directory.
- Spinbox selector for cluster count with live capacity calculation based on bed width.
- EPS logo loader that preserves vector data via Ghostscript and reports detected logo size in millimetres.
- Options to flip artwork for reverse printing, rotate the bottom row 180°, and allow raster fallback when PyMuPDF cannot maintain vectors.

>>>>>>> db8c9d18
- Outline and artwork exports share identical page dimensions and origin for guaranteed alignment on press.

## Requirements

- Python 3.10+
- Tkinter (bundled with standard CPython builds)
- [Ghostscript](https://www.ghostscript.com/) installed and available on the system `PATH`
- Python dependencies listed in `requirements.txt`

Install Python dependencies with:

```bash
pip install -r requirements.txt
```

## Running the tool

```bash
python main.py
```

<<<<<<< HEAD
1. Enter job parameters, choose outline colour, and adjust the cluster count if desired.
2. Load the EPS logo file. The detected size is displayed in millimetres.
3. Pick an output directory and configure the artwork options.
4. Click **Generate PDFs** to create the aligned outline and artwork files.

=======
1. Enter job parameters, choose outline colour, and adjust cluster count if desired.
2. Load the EPS logo file. The detected size is displayed in millimetres.
3. Pick output directory and configure artwork options.
4. Click **Generate PDFs** to create the aligned outline and artwork files.


>>>>>>> db8c9d18
The generated PDFs are saved in the chosen directory using the job name slug with `ArizonaOutlines` and `ArizonaArtwork` suffixes.

## Notes

- Ghostscript is required for EPS to PDF conversion and must be installed separately.
<<<<<<< HEAD
- When raster fallback is enabled the tool produces a high-resolution bitmap only if PyMuPDF cannot embed the logo as vectors.
=======
- When raster fallback is enabled the tool produces high-resolution bitmaps only if PyMuPDF cannot embed the logo as vectors.
>>>>>>> db8c9d18
- No temporary files remain after export; Ghostscript conversions are streamed directly into memory.<|MERGE_RESOLUTION|>--- conflicted
+++ resolved
@@ -2,19 +2,6 @@
 
 A standalone Tkinter desktop utility that automates the outline and artwork layout workflow for Canon Arizona 135 GT flatbed printing. The application replicates the SmartImprint workflow by generating two perfectly aligned PDFs:
 
-<<<<<<< HEAD
-- `<job>_ArizonaOutlines.pdf` – step-and-repeated outline clusters with configurable stroke and colour.
-- `<job>_ArizonaArtwork.pdf` – logo artwork positioned with matte-band logic and optional flipping / rotation controls.
-
-## Features
-
-- SRG-branded splash screen followed by a responsive ttk user interface with status bar and export progress feedback.
-- Input controls for glass frame dimensions, frame indent, matte opening, bed width, cluster gap, outline colour / thickness, and output directory.
-- Spinbox selector for cluster count with live capacity calculation based on the current bed width.
-- EPS logo loader that converts through Ghostscript, keeps vector fidelity, and reports the detected logo size in millimetres.
-- Options to flip artwork for reverse printing, rotate the bottom row 180°, and allow raster fallback when PyMuPDF cannot maintain vectors.
-- Live preview that shows the bed width, clusters, matte band, logo placement, and rotation cues as parameters change.
-=======
 - `<job>_ArizonaOutlines.pdf` – step-and-repeated outline clusters with configurable stroke and color.
 - `<job>_ArizonaArtwork.pdf` – logo artwork positioned with bottom-anchored matte logic and optional flipping / rotation controls.
 
@@ -27,7 +14,6 @@
 - EPS logo loader that preserves vector data via Ghostscript and reports detected logo size in millimetres.
 - Options to flip artwork for reverse printing, rotate the bottom row 180°, and allow raster fallback when PyMuPDF cannot maintain vectors.
 
->>>>>>> db8c9d18
 - Outline and artwork exports share identical page dimensions and origin for guaranteed alignment on press.
 
 ## Requirements
@@ -49,28 +35,16 @@
 python main.py
 ```
 
-<<<<<<< HEAD
-1. Enter job parameters, choose outline colour, and adjust the cluster count if desired.
-2. Load the EPS logo file. The detected size is displayed in millimetres.
-3. Pick an output directory and configure the artwork options.
-4. Click **Generate PDFs** to create the aligned outline and artwork files.
-
-=======
 1. Enter job parameters, choose outline colour, and adjust cluster count if desired.
 2. Load the EPS logo file. The detected size is displayed in millimetres.
 3. Pick output directory and configure artwork options.
 4. Click **Generate PDFs** to create the aligned outline and artwork files.
 
 
->>>>>>> db8c9d18
 The generated PDFs are saved in the chosen directory using the job name slug with `ArizonaOutlines` and `ArizonaArtwork` suffixes.
 
 ## Notes
 
 - Ghostscript is required for EPS to PDF conversion and must be installed separately.
-<<<<<<< HEAD
-- When raster fallback is enabled the tool produces a high-resolution bitmap only if PyMuPDF cannot embed the logo as vectors.
-=======
 - When raster fallback is enabled the tool produces high-resolution bitmaps only if PyMuPDF cannot embed the logo as vectors.
->>>>>>> db8c9d18
 - No temporary files remain after export; Ghostscript conversions are streamed directly into memory.